--- conflicted
+++ resolved
@@ -78,11 +78,7 @@
           
           # Run migrations
           echo "Running database migrations..."
-<<<<<<< HEAD
-          php artisan migrate:fresh --force
-=======
           php artisan migrate --force
->>>>>>> f9e95b1a
           
           # Clear caches
           php artisan config:clear
