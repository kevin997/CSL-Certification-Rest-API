--- conflicted
+++ resolved
@@ -29,92 +29,6 @@
             
             cd /home/cfpcwjwg/certification-api/
             
-            # Check if the directory is a git repository
-            if [ ! -d "/home/cfpcwjwg/certification-api/.git" ]; then
-              echo "Setting up new Git repository in certification-api directory..."
-
-              # Initialize git in directory
-              git init
-              git remote add origin git@github.com:kevin997/CSL-Certification-Rest-API.git
-              
-              # Set up SSH for GitHub access
-              mkdir -p ~/.ssh
-              ssh-keyscan github.com >> ~/.ssh/known_hosts
-              
-              # Try to fetch and reset
-              git fetch || echo "Failed to fetch from GitHub, check SSH keys"
-              git reset --hard origin/main || echo "Failed to reset to origin/main"
-              
-              FIRST_TIME_SETUP=true
-            else
-              echo "Updating existing Git repository in certification-api directory..."
-              cd /home/cfpcwjwg/certification-api/
-              rm -fr ".git/rebase-merge" || true
-              git config user.email "kevinliboire@gmail.com"
-              git config user.name "Kevin"
-              git config pull.rebase true
-              git add .
-              git commit -m "Server changes before pull" || true
-              git pull origin main || echo "Failed to pull from GitHub, check SSH keys"
-              
-              FIRST_TIME_SETUP=false
-            fi
-            
-            # Copy .env.example to .env if .env doesn't exist
-            if [ ! -f "/home/cfpcwjwg/certification-api/.env" ]; then
-              echo "Creating .env file from .env.example"
-              cp /home/cfpcwjwg/certification-api/.env.example /home/cfpcwjwg/certification-api/.env
-            fi
-            
-            # Create necessary directories if they don't exist
-            mkdir -p /home/cfpcwjwg/certification-api/storage/app/public
-            mkdir -p /home/cfpcwjwg/certification-api/storage/framework/cache
-            mkdir -p /home/cfpcwjwg/certification-api/storage/framework/sessions
-            mkdir -p /home/cfpcwjwg/certification-api/storage/framework/views
-            mkdir -p /home/cfpcwjwg/certification-api/storage/logs
-            mkdir -p /home/cfpcwjwg/certification-api/bootstrap/cache
-            
-            # Install Composer dependencies
-            cd /home/cfpcwjwg/certification-api
-            php /home/cfpcwjwg/composer.phar install --no-dev --optimize-autoloader
-            
-            # Generate application key if needed
-            if [ "$FIRST_TIME_SETUP" = true ]; then
-              echo "Generating application key..."
-              php artisan key:generate
-            fi
-            
-            # Run migrations
-            echo "Running database migrations..."
-            php artisan migrate --force
-            
-            # Clear caches
-            php artisan config:clear
-            php artisan cache:clear
-            php artisan view:clear
-            php artisan route:clear
-            
-            # Generate API documentation
-            php artisan l5-swagger:generate
-            
-            # Link storage
-            php artisan storage:link
-            
-            # Copy public directory to public_html for web access
-            cp -r /home/cfpcwjwg/certification-api/public/* /home/cfpcwjwg/public_html/certification-api/
-            
-            # Set correct permissions
-            find /home/cfpcwjwg/certification-api -type f -exec chmod 644 {} \;
-            find /home/cfpcwjwg/certification-api -type d -exec chmod 755 {} \;
-            chmod -R 775 /home/cfpcwjwg/certification-api/storage
-            chmod -R 775 /home/cfpcwjwg/certification-api/bootstrap/cache
-            
-            # Create symbolic links for storage
-            ln -sf /home/cfpcwjwg/certification-api/storage/app/public /home/cfpcwjwg/public_html/certification-api/storage
-            
-<<<<<<< HEAD
-            echo "Deployment completed successfully!"
-=======
             FIRST_TIME_SETUP=false
           fi
           
@@ -157,5 +71,4 @@
           chmod -R 775 /home/cfpcwjwg/certification-api/bootstrap/cache
           
           echo "Deployment completed successfully!"
->>>>>>> 9429b4c3
           EOSSH