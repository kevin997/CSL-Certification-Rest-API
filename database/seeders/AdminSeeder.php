<?php

namespace Database\Seeders;

use App\Models\User;
use App\Enums\UserRole;
use Illuminate\Database\Seeder;
use Illuminate\Support\Facades\Hash;

class AdminSeeder extends Seeder
{
    /**
     * Seed the admin user for Filament.
     */
    public function run(): void
    {
<<<<<<< HEAD
        if (!User::where('email', 'admin@csl-certification.com')->exists()) {
            User::create([
                'name' => 'Admin User',
                'email' => 'admin@csl-certification.com',
                'password' => Hash::make('Kwbi#1DG^FRE@1990!:$'), // Should be changed in production
                'email_verified_at' => now(),
                'role' => UserRole::SUPER_ADMIN,
            ]);
        }
=======
        User::firstOrCreate(
            ['email' => 'admin@csl-certification.com'],
            [
                'name' => 'Admin User',
                'password' => Hash::make('Kwbi#1DG^FRE@1990!:$'), // Should be changed in production
                'email_verified_at' => now(),
                'role' => UserRole::SUPER_ADMIN,
            ]
        );
>>>>>>> 9b9d651f
    }
}<|MERGE_RESOLUTION|>--- conflicted
+++ resolved
@@ -14,17 +14,6 @@
      */
     public function run(): void
     {
-<<<<<<< HEAD
-        if (!User::where('email', 'admin@csl-certification.com')->exists()) {
-            User::create([
-                'name' => 'Admin User',
-                'email' => 'admin@csl-certification.com',
-                'password' => Hash::make('Kwbi#1DG^FRE@1990!:$'), // Should be changed in production
-                'email_verified_at' => now(),
-                'role' => UserRole::SUPER_ADMIN,
-            ]);
-        }
-=======
         User::firstOrCreate(
             ['email' => 'admin@csl-certification.com'],
             [
@@ -34,6 +23,5 @@
                 'role' => UserRole::SUPER_ADMIN,
             ]
         );
->>>>>>> 9b9d651f
     }
 }