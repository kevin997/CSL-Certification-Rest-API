<?php

namespace Database\Seeders;

use App\Enums\UserRole;
use App\Models\User;
use App\Models\Environment;
use App\Models\EnvironmentUser;
use Illuminate\Database\Seeder;
use Illuminate\Support\Facades\Hash;

class EnvironmentUsersSeeder extends Seeder
{
    /**
     * Run the database seeds.
     */
    public function run(): void
    {
<<<<<<< HEAD
        if (!User::where('email', 'company.teacher@example.com')->exists()) {
            // 1. Create users with specific roles
            $companyTeacher = User::create([
                'name' => 'Company Teacher',
                'email' => 'company.teacher@example.com',
                'password' => Hash::make('password123'),
                'role' => UserRole::COMPANY_TEACHER,
            ]);

            $individualTeacher = User::create([
                'name' => 'Individual Teacher',
                'email' => 'individual.teacher@example.com',
                'password' => Hash::make('password123'),
                'role' => UserRole::INDIVIDUAL_TEACHER,
            ]);

            $learner1 = User::create([
                'name' => 'Learner One',
                'email' => 'learner.one@example.com',
                'password' => Hash::make('password123'),
                'role' => UserRole::LEARNER,
            ]);

            $learner2 = User::create([
                'name' => 'Learner Two',
                'email' => 'learner.two@example.com',
                'password' => Hash::make('password123'),
                'role' => UserRole::LEARNER,
            ]);

            // 2. Create environments
            $environment1 = Environment::create([
                'name' => 'Company Environment',
                'primary_domain' => 'learning.cfpcsl.com',
                'owner_id' => $companyTeacher->id,
                'is_active' => true,
            ]);

            $environment2 = Environment::create([
                'name' => 'Individual Environment',
                'primary_domain' => 'csl-certification.vercel.app',
                'owner_id' => $individualTeacher->id,
                'is_active' => true,
            ]);
=======
        if (!Environment::where('primary_domain', 'learning.cfpcsl.com')->exists()) {

            // 1. Create users with specific roles (or find them if they already exist)
            $companyTeacher = User::firstOrCreate(
                ['email' => 'company.teacher@example.com'],
                [
                    'name' => 'Company Teacher',
                    'password' => Hash::make('password123'),
                    'role' => UserRole::COMPANY_TEACHER,
                ]
            );

            $individualTeacher = User::firstOrCreate(
                ['email' => 'individual.teacher@example.com'],
                [
                    'name' => 'Individual Teacher',
                    'password' => Hash::make('password123'),
                    'role' => UserRole::INDIVIDUAL_TEACHER,
                ]
            );

            $learner1 = User::firstOrCreate(
                ['email' => 'learner.one@example.com'],
                [
                    'name' => 'Learner One',
                    'password' => Hash::make('password123'),
                    'role' => UserRole::LEARNER,
                ]
            );

            $learner2 = User::firstOrCreate(
                ['email' => 'learner.two@example.com'],
                [
                    'name' => 'Learner Two',
                    'password' => Hash::make('password123'),
                    'role' => UserRole::LEARNER,
                ]
            );

            // 2. Create environments (or find them if they already exist)
            $environment1 = Environment::firstOrCreate(
                ['primary_domain' => 'learning.cfpcsl.com'],
                [
                    'name' => 'Company Environment',
                    'owner_id' => $companyTeacher->id,
                    'is_active' => true,
                ]
            );

            $environment2 = Environment::firstOrCreate(
                ['primary_domain' => 'csl-certification.vercel.app'],
                [
                    'name' => 'Individual Environment',
                    'owner_id' => $individualTeacher->id,
                    'is_active' => true,
                ]
            );
>>>>>>> 9b9d651f

            // 3. Onboard users into environments with specific roles and environment-specific credentials

            // User 3 (Learner 1) joins Environment 1 as company_learner with environment-specific credentials
<<<<<<< HEAD
            EnvironmentUser::create([
                'user_id' => $learner1->id,
                'environment_id' => $environment1->id,
                'role' => 'company_learner',
                'use_environment_credentials' => true,
                'environment_email' => 'learner1@company-env.com',
                'environment_password' => Hash::make('env1pass123'),
            ]);

            // User 3 (Learner 1) joins Environment 2 as learner with environment-specific credentials
            EnvironmentUser::create([
                'user_id' => $learner1->id,
                'environment_id' => $environment2->id,
                'role' => 'learner',
                'use_environment_credentials' => true,
                'environment_email' => 'learner1@individual-env.com',
                'environment_password' => Hash::make('env2pass123'),
            ]);

            // User 4 (Learner 2) joins Environment 1 as company_team_member with environment-specific credentials
            EnvironmentUser::create([
                'user_id' => $learner2->id,
                'environment_id' => $environment1->id,
                'role' => 'company_team_member',
                'use_environment_credentials' => true,
                'environment_email' => 'team-member@company-env.com',
                'environment_password' => Hash::make('team1pass123'),
            ]);

            // User 4 (Learner 2) joins Environment 2 as learner with environment-specific credentials
            EnvironmentUser::create([
                'user_id' => $learner2->id,
                'environment_id' => $environment2->id,
                'role' => 'learner',
                'use_environment_credentials' => true,
                'environment_email' => 'learner2@individual-env.com',
                'environment_password' => Hash::make('env2pass456'),
            ]);
=======
            EnvironmentUser::firstOrCreate(
                [
                    'user_id' => $learner1->id,
                    'environment_id' => $environment1->id,
                ],
                [
                    'role' => 'company_learner',
                    'use_environment_credentials' => true,
                    'environment_email' => 'learner1@company-env.com',
                    'environment_password' => Hash::make('env1pass123'),
                ]
            );

            // User 3 (Learner 1) joins Environment 2 as learner with environment-specific credentials
            EnvironmentUser::firstOrCreate(
                [
                    'user_id' => $learner1->id,
                    'environment_id' => $environment2->id,
                ],
                [
                    'role' => 'learner',
                    'use_environment_credentials' => true,
                    'environment_email' => 'learner1@individual-env.com',
                    'environment_password' => Hash::make('env2pass123'),
                ]
            );

            // User 4 (Learner 2) joins Environment 1 as company_team_member with environment-specific credentials
            EnvironmentUser::firstOrCreate(
                [
                    'user_id' => $learner2->id,
                    'environment_id' => $environment1->id,
                ],
                [
                    'role' => 'company_team_member',
                    'use_environment_credentials' => true,
                    'environment_email' => 'team-member@company-env.com',
                    'environment_password' => Hash::make('team1pass123'),
                ]
            );

            // User 4 (Learner 2) joins Environment 2 as learner with environment-specific credentials
            EnvironmentUser::firstOrCreate(
                [
                    'user_id' => $learner2->id,
                    'environment_id' => $environment2->id,
                ],
                [
                    'role' => 'learner',
                    'use_environment_credentials' => true,
                    'environment_email' => 'learner2@individual-env.com',
                    'environment_password' => Hash::make('env2pass456'),
                ]
            );
>>>>>>> 9b9d651f

            $this->command->info('Environment users seeded successfully with environment-specific credentials!');

            // Output some test credentials for reference
            $this->command->info('Test credentials for Environment 1:');
            $this->command->info('- Learner 1: learner1@company-env.com / env1pass123');
            $this->command->info('- Learner 2 (Team Member): team-member@company-env.com / team1pass123');

            $this->command->info('Test credentials for Environment 2:');
            $this->command->info('- Learner 1: learner1@individual-env.com / env2pass123');
            $this->command->info('- Learner 2: learner2@individual-env.com / env2pass456');
        }
    }
}<|MERGE_RESOLUTION|>--- conflicted
+++ resolved
@@ -16,52 +16,6 @@
      */
     public function run(): void
     {
-<<<<<<< HEAD
-        if (!User::where('email', 'company.teacher@example.com')->exists()) {
-            // 1. Create users with specific roles
-            $companyTeacher = User::create([
-                'name' => 'Company Teacher',
-                'email' => 'company.teacher@example.com',
-                'password' => Hash::make('password123'),
-                'role' => UserRole::COMPANY_TEACHER,
-            ]);
-
-            $individualTeacher = User::create([
-                'name' => 'Individual Teacher',
-                'email' => 'individual.teacher@example.com',
-                'password' => Hash::make('password123'),
-                'role' => UserRole::INDIVIDUAL_TEACHER,
-            ]);
-
-            $learner1 = User::create([
-                'name' => 'Learner One',
-                'email' => 'learner.one@example.com',
-                'password' => Hash::make('password123'),
-                'role' => UserRole::LEARNER,
-            ]);
-
-            $learner2 = User::create([
-                'name' => 'Learner Two',
-                'email' => 'learner.two@example.com',
-                'password' => Hash::make('password123'),
-                'role' => UserRole::LEARNER,
-            ]);
-
-            // 2. Create environments
-            $environment1 = Environment::create([
-                'name' => 'Company Environment',
-                'primary_domain' => 'learning.cfpcsl.com',
-                'owner_id' => $companyTeacher->id,
-                'is_active' => true,
-            ]);
-
-            $environment2 = Environment::create([
-                'name' => 'Individual Environment',
-                'primary_domain' => 'csl-certification.vercel.app',
-                'owner_id' => $individualTeacher->id,
-                'is_active' => true,
-            ]);
-=======
         if (!Environment::where('primary_domain', 'learning.cfpcsl.com')->exists()) {
 
             // 1. Create users with specific roles (or find them if they already exist)
@@ -119,51 +73,10 @@
                     'is_active' => true,
                 ]
             );
->>>>>>> 9b9d651f
 
             // 3. Onboard users into environments with specific roles and environment-specific credentials
 
             // User 3 (Learner 1) joins Environment 1 as company_learner with environment-specific credentials
-<<<<<<< HEAD
-            EnvironmentUser::create([
-                'user_id' => $learner1->id,
-                'environment_id' => $environment1->id,
-                'role' => 'company_learner',
-                'use_environment_credentials' => true,
-                'environment_email' => 'learner1@company-env.com',
-                'environment_password' => Hash::make('env1pass123'),
-            ]);
-
-            // User 3 (Learner 1) joins Environment 2 as learner with environment-specific credentials
-            EnvironmentUser::create([
-                'user_id' => $learner1->id,
-                'environment_id' => $environment2->id,
-                'role' => 'learner',
-                'use_environment_credentials' => true,
-                'environment_email' => 'learner1@individual-env.com',
-                'environment_password' => Hash::make('env2pass123'),
-            ]);
-
-            // User 4 (Learner 2) joins Environment 1 as company_team_member with environment-specific credentials
-            EnvironmentUser::create([
-                'user_id' => $learner2->id,
-                'environment_id' => $environment1->id,
-                'role' => 'company_team_member',
-                'use_environment_credentials' => true,
-                'environment_email' => 'team-member@company-env.com',
-                'environment_password' => Hash::make('team1pass123'),
-            ]);
-
-            // User 4 (Learner 2) joins Environment 2 as learner with environment-specific credentials
-            EnvironmentUser::create([
-                'user_id' => $learner2->id,
-                'environment_id' => $environment2->id,
-                'role' => 'learner',
-                'use_environment_credentials' => true,
-                'environment_email' => 'learner2@individual-env.com',
-                'environment_password' => Hash::make('env2pass456'),
-            ]);
-=======
             EnvironmentUser::firstOrCreate(
                 [
                     'user_id' => $learner1->id,
@@ -218,7 +131,6 @@
                     'environment_password' => Hash::make('env2pass456'),
                 ]
             );
->>>>>>> 9b9d651f
 
             $this->command->info('Environment users seeded successfully with environment-specific credentials!');
 
