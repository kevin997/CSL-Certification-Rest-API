--- conflicted
+++ resolved
@@ -11,14 +11,6 @@
      */
     public function up(): void
     {
-<<<<<<< HEAD
-        if (!Schema::hasTable('payment_gateway_settings')) {
-            Schema::table('payment_gateway_settings', function (Blueprint $table) {
-                $table->string('success_url')->nullable()->after('webhook_url');
-                $table->string('failure_url')->nullable()->after('success_url');
-            });
-        }
-=======
         Schema::table('payment_gateway_settings', function (Blueprint $table) {
             // Check if columns exist
             if (!Schema::hasColumn('payment_gateway_settings', 'success_url')) {
@@ -28,7 +20,6 @@
                 $table->string('failure_url')->nullable()->after('success_url');
             }
         });
->>>>>>> d93aee4a
     }
     
     /**
