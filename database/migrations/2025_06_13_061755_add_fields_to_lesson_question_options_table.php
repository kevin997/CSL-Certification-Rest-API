<?php

use Illuminate\Database\Migrations\Migration;
use Illuminate\Database\Schema\Blueprint;
use Illuminate\Support\Facades\Schema;

return new class extends Migration
{
    /**
     * Run the migrations.
     */
    public function up(): void
    {
<<<<<<< HEAD
        if (!Schema::hasTable('lesson_question_options')) {
            Schema::table('lesson_question_options', function (Blueprint $table) {
                // Add fields for matching questions
                $table->text('match_text')->nullable()->comment('Text to match in matching questions');

                // Add position field for hotspot questions
                $table->json('position')->nullable()->comment('JSON object with x,y coordinates for hotspot questions');
            });
        }
=======
        Schema::table('lesson_question_options', function (Blueprint $table) {
            // Check if columns already exist before adding them
            if (!Schema::hasColumn('lesson_question_options', 'match_text') && !Schema::hasColumn('lesson_question_options', 'position')) {
                // Add fields for matching questions
                $table->text('match_text')->nullable()->comment('Text to match in matching questions');
                
                // Add position field for hotspot questions
                $table->json('position')->nullable()->comment('JSON object with x,y coordinates for hotspot questions');
            } else {
                echo "Columns already exists.";
            }
        });
>>>>>>> d93aee4a
    }

    /**
     * Reverse the migrations.
     */
    public function down(): void
    {
        Schema::table('lesson_question_options', function (Blueprint $table) {
            // Check if columns exist before removing them
            if (Schema::hasColumn('lesson_question_options', 'match_text') && Schema::hasColumn('lesson_question_options', 'position')) {
                // Remove added fields
                $table->dropColumn([
                    'match_text',
                    'position'
                ]);
            } else {
                echo "Columns match_text and/or position do not exist in lesson_question_options table, skipping...\n";
            }
        });
    }
};<|MERGE_RESOLUTION|>--- conflicted
+++ resolved
@@ -11,17 +11,6 @@
      */
     public function up(): void
     {
-<<<<<<< HEAD
-        if (!Schema::hasTable('lesson_question_options')) {
-            Schema::table('lesson_question_options', function (Blueprint $table) {
-                // Add fields for matching questions
-                $table->text('match_text')->nullable()->comment('Text to match in matching questions');
-
-                // Add position field for hotspot questions
-                $table->json('position')->nullable()->comment('JSON object with x,y coordinates for hotspot questions');
-            });
-        }
-=======
         Schema::table('lesson_question_options', function (Blueprint $table) {
             // Check if columns already exist before adding them
             if (!Schema::hasColumn('lesson_question_options', 'match_text') && !Schema::hasColumn('lesson_question_options', 'position')) {
@@ -34,7 +23,6 @@
                 echo "Columns already exists.";
             }
         });
->>>>>>> d93aee4a
     }
 
     /**
