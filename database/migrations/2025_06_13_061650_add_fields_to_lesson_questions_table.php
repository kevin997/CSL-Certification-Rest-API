--- conflicted
+++ resolved
@@ -11,21 +11,6 @@
      */
     public function up(): void
     {
-<<<<<<< HEAD
-        if (!Schema::hasTable('lesson_questions')) {
-
-            Schema::table('lesson_questions', function (Blueprint $table) {
-                // Add missing fields for various question types
-                $table->text('explanation')->nullable()->comment('Explanation of the correct answer');
-                $table->text('question_text')->nullable()->comment('Additional text for the question');
-                $table->string('title')->nullable()->comment('Optional title for the question');
-                $table->string('image_url')->nullable()->comment('URL to image used for questions like matching or hotspot');
-                $table->string('image_alt')->nullable()->comment('Alt text description for the image');
-                $table->json('blanks')->nullable()->comment('JSON array for fill in blanks questions');
-                $table->json('matrix_rows')->nullable()->comment('JSON array for matrix questions');
-                $table->json('matrix_columns')->nullable()->comment('JSON array for matrix questions');
-                $table->json('matrix_options')->nullable()->comment('JSON array for matrix question options');
-=======
         if (Schema::hasTable('lesson_questions')) {
             Schema::table('lesson_questions', function (Blueprint $table) {
                 // Check if columns already exist before
@@ -43,7 +28,6 @@
                 } else {
                     echo "Columns already exists.";
                 }
->>>>>>> d93aee4a
             });
         }
     }
