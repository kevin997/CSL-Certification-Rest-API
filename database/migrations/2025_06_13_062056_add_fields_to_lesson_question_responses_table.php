<?php

use Illuminate\Database\Migrations\Migration;
use Illuminate\Database\Schema\Blueprint;
use Illuminate\Support\Facades\Schema;

return new class extends Migration
{
    /**
     * Run the migrations.
     */
    public function up(): void
    {
<<<<<<< HEAD
        if (!Schema::hasTable('lesson_question_responses')) {
            Schema::table('lesson_question_responses', function (Blueprint $table) {
                // Add fields for various response types
                $table->json('selected_option_ids')->nullable()->comment('JSON array for multiple-selection questions');
                $table->json('matrix_responses')->nullable()->comment('JSON for matrix question responses');
                $table->json('hotspot_responses')->nullable()->comment('JSON for hotspot question responses');
                $table->json('matching_responses')->nullable()->comment('JSON for matching question responses');
                $table->json('fill_blanks_responses')->nullable()->comment('JSON for fill-in-blanks responses');

                // Add fields for grading
                $table->text('feedback')->nullable()->comment('Feedback for this response');
                $table->foreignId('graded_by')->nullable()->constrained('users')->onDelete('set null')->comment('User ID of the grader');
                $table->timestamp('graded_at')->nullable()->comment('When this response was graded');
            });
        }
=======
        Schema::table('lesson_question_responses', function (Blueprint $table) {
            // Check if columns already exist before adding them
            if (!Schema::hasColumn('lesson_question_responses', 'selected_option_ids') && !Schema::hasColumn('lesson_question_responses', 'matrix_responses') && !Schema::hasColumn('lesson_question_responses', 'hotspot_responses') && !Schema::hasColumn('lesson_question_responses', 'matching_responses') && !Schema::hasColumn('lesson_question_responses', 'fill_blanks_responses') && !Schema::hasColumn('lesson_question_responses', 'feedback') && !Schema::hasColumn('lesson_question_responses', 'graded_by') && !Schema::hasColumn('lesson_question_responses', 'graded_at')) {
            // Add fields for various response types
            $table->json('selected_option_ids')->nullable()->comment('JSON array for multiple-selection questions');
            $table->json('matrix_responses')->nullable()->comment('JSON for matrix question responses');
            $table->json('hotspot_responses')->nullable()->comment('JSON for hotspot question responses');
            $table->json('matching_responses')->nullable()->comment('JSON for matching question responses');
            $table->json('fill_blanks_responses')->nullable()->comment('JSON for fill-in-blanks responses');
            
            // Add fields for grading
            $table->text('feedback')->nullable()->comment('Feedback for this response');
            $table->foreignId('graded_by')->nullable()->constrained('users')->onDelete('set null')->comment('User ID of the grader');
            $table->timestamp('graded_at')->nullable()->comment('When this response was graded');
            } else {
                echo "Columns already exists.";
            }
        });
>>>>>>> d93aee4a
    }

    /**
     * Reverse the migrations.
     */
    public function down(): void
    {
        Schema::table('lesson_question_responses', function (Blueprint $table) {
<<<<<<< HEAD
            // Remove foreign key constraint first
            $table->dropForeign(['graded_by']);

            // Remove added fields
            $table->dropColumn([
                'selected_option_ids',
=======
            
            // Check if columns exist before removing them
            if (Schema::hasColumn('lesson_question_responses', 'selected_option_ids') && Schema::hasColumn('lesson_question_responses', 'matrix_responses') && Schema::hasColumn('lesson_question_responses', 'hotspot_responses') && Schema::hasColumn('lesson_question_responses', 'matching_responses') && Schema::hasColumn('lesson_question_responses', 'fill_blanks_responses') && Schema::hasColumn('lesson_question_responses', 'feedback') && Schema::hasColumn('lesson_question_responses', 'graded_by') && Schema::hasColumn('lesson_question_responses', 'graded_at')) {
                // Remove foreign key constraint first
                $table->dropForeign(['graded_by']);
                
                // Remove added fields
                $table->dropColumn([
                    'selected_option_ids',
>>>>>>> d93aee4a
                'matrix_responses',
                'hotspot_responses',
                'matching_responses',
                'fill_blanks_responses',
                'feedback',
                'graded_by',
                'graded_at'
            ]);
            } else {
                echo "Columns selected_option_ids and/or matrix_responses and/or hotspot_responses and/or matching_responses and/or fill_blanks_responses and/or feedback and/or graded_by and/or graded_at do not exist in lesson_question_responses table, skipping...\n";
            }
        });
    }
};<|MERGE_RESOLUTION|>--- conflicted
+++ resolved
@@ -11,23 +11,6 @@
      */
     public function up(): void
     {
-<<<<<<< HEAD
-        if (!Schema::hasTable('lesson_question_responses')) {
-            Schema::table('lesson_question_responses', function (Blueprint $table) {
-                // Add fields for various response types
-                $table->json('selected_option_ids')->nullable()->comment('JSON array for multiple-selection questions');
-                $table->json('matrix_responses')->nullable()->comment('JSON for matrix question responses');
-                $table->json('hotspot_responses')->nullable()->comment('JSON for hotspot question responses');
-                $table->json('matching_responses')->nullable()->comment('JSON for matching question responses');
-                $table->json('fill_blanks_responses')->nullable()->comment('JSON for fill-in-blanks responses');
-
-                // Add fields for grading
-                $table->text('feedback')->nullable()->comment('Feedback for this response');
-                $table->foreignId('graded_by')->nullable()->constrained('users')->onDelete('set null')->comment('User ID of the grader');
-                $table->timestamp('graded_at')->nullable()->comment('When this response was graded');
-            });
-        }
-=======
         Schema::table('lesson_question_responses', function (Blueprint $table) {
             // Check if columns already exist before adding them
             if (!Schema::hasColumn('lesson_question_responses', 'selected_option_ids') && !Schema::hasColumn('lesson_question_responses', 'matrix_responses') && !Schema::hasColumn('lesson_question_responses', 'hotspot_responses') && !Schema::hasColumn('lesson_question_responses', 'matching_responses') && !Schema::hasColumn('lesson_question_responses', 'fill_blanks_responses') && !Schema::hasColumn('lesson_question_responses', 'feedback') && !Schema::hasColumn('lesson_question_responses', 'graded_by') && !Schema::hasColumn('lesson_question_responses', 'graded_at')) {
@@ -46,7 +29,6 @@
                 echo "Columns already exists.";
             }
         });
->>>>>>> d93aee4a
     }
 
     /**
@@ -55,14 +37,6 @@
     public function down(): void
     {
         Schema::table('lesson_question_responses', function (Blueprint $table) {
-<<<<<<< HEAD
-            // Remove foreign key constraint first
-            $table->dropForeign(['graded_by']);
-
-            // Remove added fields
-            $table->dropColumn([
-                'selected_option_ids',
-=======
             
             // Check if columns exist before removing them
             if (Schema::hasColumn('lesson_question_responses', 'selected_option_ids') && Schema::hasColumn('lesson_question_responses', 'matrix_responses') && Schema::hasColumn('lesson_question_responses', 'hotspot_responses') && Schema::hasColumn('lesson_question_responses', 'matching_responses') && Schema::hasColumn('lesson_question_responses', 'fill_blanks_responses') && Schema::hasColumn('lesson_question_responses', 'feedback') && Schema::hasColumn('lesson_question_responses', 'graded_by') && Schema::hasColumn('lesson_question_responses', 'graded_at')) {
@@ -72,15 +46,14 @@
                 // Remove added fields
                 $table->dropColumn([
                     'selected_option_ids',
->>>>>>> d93aee4a
-                'matrix_responses',
-                'hotspot_responses',
-                'matching_responses',
-                'fill_blanks_responses',
-                'feedback',
-                'graded_by',
-                'graded_at'
-            ]);
+                    'matrix_responses',
+                    'hotspot_responses',
+                    'matching_responses',
+                    'fill_blanks_responses',
+                    'feedback',
+                    'graded_by',
+                    'graded_at'
+                ]);
             } else {
                 echo "Columns selected_option_ids and/or matrix_responses and/or hotspot_responses and/or matching_responses and/or fill_blanks_responses and/or feedback and/or graded_by and/or graded_at do not exist in lesson_question_responses table, skipping...\n";
             }
