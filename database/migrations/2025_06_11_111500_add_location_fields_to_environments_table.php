<?php

use Illuminate\Database\Migrations\Migration;
use Illuminate\Database\Schema\Blueprint;
use Illuminate\Support\Facades\Schema;

return new class extends Migration
{
    /**
     * Run the migrations.
     */
    public function up(): void
    {
<<<<<<< HEAD
        if(!Schema::hasTable('environments')){

            Schema::table('environments', function (Blueprint $table) {
                // add country_code and state_code to environments table
                $table->string('country_code', 2)->nullable()->after('name');
                $table->string('state_code', 10)->nullable()->after('country_code');
            });
        }
=======
        Schema::table('environments', function (Blueprint $table) {
           // add country_code and state_code to environments table
           if (!Schema::hasColumn('environments', 'country_code')) {
           $table->string('country_code', 2)->nullable()->after('name');
           }
           if (!Schema::hasColumn('environments', 'state_code')) {
           $table->string('state_code', 10)->nullable()->after('country_code');
           }
        });
>>>>>>> d93aee4a
    }

    /**
     * Reverse the migrations.
     */
    public function down(): void
    {
        Schema::table('environments', function (Blueprint $table) {
            if (Schema::hasColumn('environments', 'country_code')) {
                $table->dropColumn('country_code');
            }
            if (Schema::hasColumn('environments', 'state_code')) {
                $table->dropColumn('state_code');
            }
        });
    }
};<|MERGE_RESOLUTION|>--- conflicted
+++ resolved
@@ -11,16 +11,6 @@
      */
     public function up(): void
     {
-<<<<<<< HEAD
-        if(!Schema::hasTable('environments')){
-
-            Schema::table('environments', function (Blueprint $table) {
-                // add country_code and state_code to environments table
-                $table->string('country_code', 2)->nullable()->after('name');
-                $table->string('state_code', 10)->nullable()->after('country_code');
-            });
-        }
-=======
         Schema::table('environments', function (Blueprint $table) {
            // add country_code and state_code to environments table
            if (!Schema::hasColumn('environments', 'country_code')) {
@@ -30,7 +20,6 @@
            $table->string('state_code', 10)->nullable()->after('country_code');
            }
         });
->>>>>>> d93aee4a
     }
 
     /**
