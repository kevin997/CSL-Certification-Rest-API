<?php

use Illuminate\Database\Migrations\Migration;
use Illuminate\Database\Schema\Blueprint;
use Illuminate\Support\Facades\Schema;

return new class extends Migration
{
    /**
     * Run the migrations.
     */
    public function up(): void
    {
<<<<<<< HEAD
        if (!Schema::hasTable('transactions')) {
            Schema::table('transactions', function (Blueprint $table) {
                $table->decimal('tax_rate', 5, 2)->nullable()->after('tax_amount');
                $table->string('tax_zone', 100)->nullable()->after('tax_rate');
                $table->string('country_code', 2)->nullable()->after('tax_zone');
                $table->string('state_code', 10)->nullable()->after('country_code');
            });
        }
=======
        Schema::table('transactions', function (Blueprint $table) {
            // Check if columns exist
            if (!Schema::hasColumn('transactions', 'tax_rate')) {
                $table->decimal('tax_rate', 5, 2)->nullable()->after('tax_amount');
            }
            if (!Schema::hasColumn('transactions', 'tax_zone')) {
                $table->string('tax_zone', 100)->nullable()->after('tax_rate');
            }
            if (!Schema::hasColumn('transactions', 'country_code')) {
                $table->string('country_code', 2)->nullable()->after('tax_zone');
            }
            if (!Schema::hasColumn('transactions', 'state_code')) {
                $table->string('state_code', 10)->nullable()->after('country_code');
            }
        });
>>>>>>> d93aee4a
    }

    /**
     * Reverse the migrations.
     */
    public function down(): void
    {
        Schema::table('transactions', function (Blueprint $table) {
            // Check if columns exist
            if (Schema::hasColumn('transactions', 'tax_rate')) {
                $table->dropColumn('tax_rate');
            }
            if (Schema::hasColumn('transactions', 'tax_zone')) {
                $table->dropColumn('tax_zone');
            }
            if (Schema::hasColumn('transactions', 'country_code')) {
                $table->dropColumn('country_code');
            }
            if (Schema::hasColumn('transactions', 'state_code')) {
                $table->dropColumn('state_code');
            }
        });
    }
};<|MERGE_RESOLUTION|>--- conflicted
+++ resolved
@@ -11,16 +11,6 @@
      */
     public function up(): void
     {
-<<<<<<< HEAD
-        if (!Schema::hasTable('transactions')) {
-            Schema::table('transactions', function (Blueprint $table) {
-                $table->decimal('tax_rate', 5, 2)->nullable()->after('tax_amount');
-                $table->string('tax_zone', 100)->nullable()->after('tax_rate');
-                $table->string('country_code', 2)->nullable()->after('tax_zone');
-                $table->string('state_code', 10)->nullable()->after('country_code');
-            });
-        }
-=======
         Schema::table('transactions', function (Blueprint $table) {
             // Check if columns exist
             if (!Schema::hasColumn('transactions', 'tax_rate')) {
@@ -36,7 +26,6 @@
                 $table->string('state_code', 10)->nullable()->after('country_code');
             }
         });
->>>>>>> d93aee4a
     }
 
     /**
